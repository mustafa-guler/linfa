[package]
name = "linfa"
version = "0.1.0"
authors = ["Luca Palmieri <rust@lpalmieri.com>"]
description = "A Machine Learning framework for Rust"
license = "MIT/Apache-2.0"

[dependencies]
ndarray = { version = "0.13" }
ndarray-rand = "0.11"
ndarray-stats = "0.3"
ndarray-npy = { version = "0.5", default-features = false }
rand_isaac = "0.2.0"

[workspace]
<<<<<<< HEAD
members = ["linfa-k-means", "tonic-linfa-k-means"]
=======
members = ["linfa-k-means", "python-bindings"]

[profile.release]
opt-level = 3
>>>>>>> bce22c0c
<|MERGE_RESOLUTION|>--- conflicted
+++ resolved
@@ -13,11 +13,7 @@
 rand_isaac = "0.2.0"
 
 [workspace]
-<<<<<<< HEAD
-members = ["linfa-k-means", "tonic-linfa-k-means"]
-=======
-members = ["linfa-k-means", "python-bindings"]
+members = ["linfa-k-means", "python-bindings", "tonic-linfa-k-means"]
 
 [profile.release]
-opt-level = 3
->>>>>>> bce22c0c
+opt-level = 3